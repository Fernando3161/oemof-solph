--- conflicted
+++ resolved
@@ -96,14 +96,10 @@
     (`Issue #442 <https://github.com/oemof/oemof/issues/442>`_)
   * Code of conduct was added.
     (`Issue #440 <https://github.com/oemof/oemof/issues/440>`_)
-<<<<<<< HEAD
   * Version of required packages is now limited to the most actual version 
     (`Issue #464 <https://github.com/oemof/oemof/issues/464>`_)
     
-=======
 
-
->>>>>>> 5a68163e
 Contributors
 ############
 
