# -*- coding: utf-8 -*-
from __future__ import unicode_literals

import os


extensions = [
    "sphinx.ext.autodoc",
    "sphinx.ext.autosummary",
    "sphinx.ext.coverage",
    "sphinx.ext.doctest",
    "sphinx.ext.extlinks",
    "sphinx.ext.ifconfig",
    "sphinx.ext.napoleon",
    "sphinx.ext.todo",
    "sphinx.ext.imgmath",
    "sphinx.ext.viewcode",
]
<<<<<<< HEAD
source_suffix = ".rst"
master_doc = "index"
project = "oemof.solph"
year = "2014-2020"
author = "oemof-developer-group"
copyright = "{0}, {1}".format(year, author)
version = release = "0.4.2.dev0"

pygments_style = "trac"
templates_path = ["."]
=======
source_suffix = '.rst'
master_doc = 'index'
project = 'oemof.solph'
year = '2014-2020'
author = 'oemof-developer-group'
copyright = '{0}, {1}'.format(year, author)
version = release = '0.4.2'

pygments_style = 'trac'
templates_path = ['.']
>>>>>>> 20227e2b
extlinks = {
    "issue": ("https://github.com/oemof/oemof-solph/issues/%s", "#"),
    "pr": ("https://github.com/oemof/oemof-solph/pull/%s", "PR #"),
}
# on_rtd is whether we are on readthedocs.org
on_rtd = os.environ.get("READTHEDOCS", None) == "True"

if not on_rtd:  # only set the theme if we're building docs locally
    html_theme = "sphinx_rtd_theme"

html_use_smartypants = True
html_last_updated_fmt = "%b %d, %Y"
html_split_index = False
html_sidebars = {
    "**": ["searchbox.html", "globaltoc.html", "sourcelink.html"],
}
html_short_title = "%s-%s" % (project, version)

napoleon_use_ivar = True
napoleon_use_rtype = False
napoleon_use_param = False

exclude_patterns = ["_build", "whatsnew/*"]

linkcheck_ignore = [r"https://requires.io/.*"] + (
    [
        r"https://github.com/oemof/oemof-solph/issues/*",
        r"https://github.com/oemof/oemof-solph/pull/*",
    ]
    if "TRAVIS" not in os.environ
    else []
)<|MERGE_RESOLUTION|>--- conflicted
+++ resolved
@@ -16,29 +16,16 @@
     "sphinx.ext.imgmath",
     "sphinx.ext.viewcode",
 ]
-<<<<<<< HEAD
 source_suffix = ".rst"
 master_doc = "index"
 project = "oemof.solph"
-year = "2014-2020"
+year = "2014-2021"
 author = "oemof-developer-group"
 copyright = "{0}, {1}".format(year, author)
-version = release = "0.4.2.dev0"
+version = release = "0.4.3.dev0"
 
 pygments_style = "trac"
 templates_path = ["."]
-=======
-source_suffix = '.rst'
-master_doc = 'index'
-project = 'oemof.solph'
-year = '2014-2020'
-author = 'oemof-developer-group'
-copyright = '{0}, {1}'.format(year, author)
-version = release = '0.4.2'
-
-pygments_style = 'trac'
-templates_path = ['.']
->>>>>>> 20227e2b
 extlinks = {
     "issue": ("https://github.com/oemof/oemof-solph/issues/%s", "#"),
     "pr": ("https://github.com/oemof/oemof-solph/pull/%s", "PR #"),
