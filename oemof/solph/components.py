--- conflicted
+++ resolved
@@ -61,15 +61,9 @@
     balanced : boolean
         Couple storage level of first and last time step.
         (Total inflow and total outflow are balanced.)
-<<<<<<< HEAD
-    loss_rate : numeric (sequence or scalar)
-        The relative loss of the storage content per timeunit.
-    inflow_conversion_factor : numeric (sequence or scalar)
-=======
     loss_rate : numeric (iterable or scalar)
         The relative loss of the storage capacity per timeunit.
     inflow_conversion_factor : numeric (iterable or scalar)
->>>>>>> 85521f3d
         The relative conversion factor, i.e. efficiency associated with the
         inflow of the storage.
     outflow_conversion_factor : numeric (iterable or scalar)
