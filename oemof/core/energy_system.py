# -*- coding: utf-8 -*-
"""
Created on Mon Jul 20 15:53:14 2015

@author: uwe
"""

<<<<<<< HEAD
from functools import partial
=======
from warnings import warn
>>>>>>> 96dc7f0a
import logging
import os

import dill as pickle

from oemof.core.network import Entity
from oemof.core.network.entities.components import transports as transport
from oemof.groupings import Grouping
from oemof.network import Node
from oemof.solph.optimization_model import OptimizationModel as OM


def MultipleGroups(*args):
    warn("`MultipleGroups` is DEPRECATED.\n" +
         "Just return a list of group keys instead.",
         DeprecationWarning)
    return list(args)

class EnergySystem:
    r"""Defining an energy supply system to use oemof's solver libraries.

    Note
    ----
    The list of regions is not necessary to use the energy system with solph.

    Parameters
    ----------
    entities : list of :class:`Entity <oemof.core.network.Entity>`, optional
        A list containing the already existing :class:`Entities
        <oemof.core.network.Entity>` that should be part of the energy system.
        Stored in the :attr:`entities` attribute.
        Defaults to `[]` if not supplied.
    simulation : core.energy_system.Simulation object
        Simulation object that contains all necessary attributes to start the
        solver library. Defined in the :py:class:`Simulation
        <oemof.core.energy_system.Simulation>` class.
    regions : list of core.energy_system.Region objects
        List of regions defined in the :py:class:`Region
        <oemof.core.energy_system.Simulation>` class.
    time_idx : pandas.index, optional
        Define the time range and increment for the energy system. This is an
        optional parameter but might be import for other functions/methods that
        use the EnergySystem class as an input parameter.
    groupings : list
        The elements of this list are used to construct :class:`Groupings
        <oemof.core.energy_system.Grouping>` or they are used directly if they
        are instances of :class:`Grouping <oemof.core.energy_system.Grouping>`.
        These groupings are then used to aggregate the entities added to this
        energy system into :attr:`groups`.
        By default, there'll always be one group for each :attr:`uid
        <oemof.core.network.Entity.uid>` containing exactly the entity with the
        given :attr:`uid <oemof.core.network.Entity.uid>`.
        See the :ref:`examples <energy-system-examples>` for more information.

    Attributes
    ----------
    entities : list of :class:`Entity <oemof.core.network.Entity>`
        A list containing the :class:`Entities <oemof.core.network.Entity>`
        that comprise the energy system. If this :class:`EnergySystem` is
        set as the :attr:`registry <oemof.core.network.Entity.registry>`
        attribute, which is done automatically on :class:`EnergySystem`
        construction, newly created :class:`Entities
        <oemof.core.network.Entity>` are automatically added to this list on
        construction.
    groups : dict
    simulation : core.energy_system.Simulation object
        Simulation object that contains all necessary attributes to start the
        solver library. Defined in the :py:class:`Simulation
        <oemof.core.energy_system.Simulation>` class.
    regions : list of core.energy_system.Region objects
        List of regions defined in the :py:class:`Region
        <oemof.core.energy_system.Simulation>` class.
    results : dictionary
        A dictionary holding the results produced by the energy system.
        Is `None` while no results are produced.
        Currently only set after a call to :meth:`optimize` after which it
        holds the return value of :meth:`om.results()
        <oemof.solph.optimization_model.OptimizationModel.results>`.
        See the documentation of that method for a detailed description of the
        structure of the results dictionary.
    time_idx : pandas.index, optional
        Define the time range and increment for the energy system. This is an
        optional atribute but might be import for other functions/methods that
        use the EnergySystem class as an input parameter.


    .. _energy-system-examples:
    Examples
    --------

    Regardles of additional groupings, :class:`entities
    <oemof.core.network.Entity>` will always be grouped by their :attr:`uid
    <oemof.core.network.Entity.uid>`:

    >>> from oemof.core.network import Entity
    >>> from oemof.core.network.entities import Bus, Component
    >>> es = EnergySystem()
    >>> bus = Bus(uid='electricity')
    >>> bus is es.groups['electricity']
    True

    For simple user defined groupings, you can just supply a function that
    computes a key from an :class:`entity <oemof.core.network.Entity>` and the
    resulting groups will be lists of :class:`entity
    <oemof.core.network.Entity>` stored under the returned keys, like in this
    example, where :class:`entities <oemof.core.network.Entity>` are grouped by
    their `type`:

    >>> es = EnergySystem(groupings=[type])
    >>> buses = [Bus(uid="Bus {}".format(i)) for i in range(9)]
    >>> components = [Component(uid="Component {}".format(i)) for i in range(9)]
    >>> buses == es.groups[Bus]
    True
    >>> components == es.groups[Component]
    True

    """
    def __init__(self, **kwargs):
        for attribute in ['regions', 'entities', 'simulation']:
            setattr(self, attribute, kwargs.get(attribute, []))

        Entity.registry = self
        Node.registry = self
        self._groups = {}
        self._groupings = [Grouping.UID] + [ Grouping.create(g)
                                             for g in kwargs.get('groupings', [])]
        for e in self.entities:
            for g in self._groupings:
                g(e, self.groups)
        self.results = kwargs.get('results')
        self.time_idx = kwargs.get('time_idx')

    @staticmethod
    def _regroup(entity, groups, groupings):
        for g in groupings:
            g(entity, groups)
        return groups

    def add(self, entity):
        """ Add an `entity` to this energy system.
        """
        self.entities.append(entity)
        self._groups = partial(self._regroup, entity, self.groups,
                               self._groupings)

    @property
    def groups(self):
        while callable(self._groups):
            self._groups = self._groups()
        return self._groups

    # TODO: Condense signature (use Buse)
    def connect(self, bus1, bus2, in_max, out_max, eta, transport_class):
        """Create two transport objects to connect two buses of the same type
        in both directions.

        Parameters
        ----------
        bus1, bus2 : core.network.Bus object
            Two buses to be connected.
        eta : float
            Constant efficiency of the transport.
        in_max : float
            Maximum input the transport can handle, in $MW$.
        out_max : float
            Maximum output which can possibly be obtained when using the
            transport, in $MW$.
        transport_class class
            Transport class to use for the connection
        """
        if not transport_class == transport.Simple:
            logging.error('')
            raise(TypeError(
                "Sorry, `EnergySystem.connect` currently only works with" +
                "a `transport_class` argument of" + str(transport.Simple)))
        for bus_a, bus_b in [(bus1, bus2), (bus2, bus1)]:
            uid = str('transport_' + bus_a.uid + bus_b.uid)
            transport_class(uid=uid, outputs=[bus_a], inputs=[bus_b],
                            out_max=[out_max], in_max=[in_max], eta=[eta])


    @property
    def nodes(self):
        return self.entities

    @nodes.setter
    def nodes(self, value):
        self.entities = value

    # TODO: Add concept to make it possible to use another solver library.
    def optimize(self, om=None):
        """Start optimizing the energy system using solph.

        Parameters
        ----------
        om : :class:`OptimizationModel <oemof.solph.optimization_model.OptimizationModel>`, optional
            The optimization model used to optimize the :class:`EnergySystem`.
            If not given, an :class:`OptimizationModel
            <oemof.solph.optimization_model.OptimizationModel>` instance local
            to this method is created using the current :class:`EnergySystem`
            instance as an argument.
            You only need to supply this if you want to observe any side
            effects that solving has on the `om`.

        Returns
        -------
        self : :class:`EnergySystem`
        """
        if om is None:
            from oemof.solph.optimization_model import OptimizationModel as OM
            om = OM(energysystem=self)

        om.solve(solver=self.simulation.solver, debug=self.simulation.debug,
                 verbose=self.simulation.verbose,
                 duals=self.simulation.duals,
                 solve_kwargs=self.simulation.solve_kwargs)

        self.results = om.results()
        return self

    def dump(self, dpath=None, filename=None, keep_weather=True):
        r""" Dump an EnergySystem instance.
        """
        if dpath is None:
            bpath = os.path.join(os.path.expanduser("~"), '.oemof')
            if not os.path.isdir(bpath):
                os.mkdir(bpath)
            dpath = os.path.join(bpath, 'dumps')
            if not os.path.isdir(dpath):
                os.mkdir(dpath)

        if filename is None:
            filename = 'es_dump.oemof'

        pickle.dump(self.__dict__, open(os.path.join(dpath, filename), 'wb'))

        msg = ('Attributes dumped to: {0}'.format(os.path.join(
            dpath, filename)))
        logging.debug(msg)
        return msg

    def restore(self, dpath=None, filename=None):
        r""" Restore an EnergySystem instance.
        """
        logging.info(
            "Restoring attributes will overwrite existing attributes.")
        if dpath is None:
            dpath = os.path.join(os.path.expanduser("~"), '.oemof', 'dumps')

        if filename is None:
            filename = 'es_dump.oemof'

        self.__dict__ = pickle.load(open(os.path.join(dpath, filename), "rb"))
        msg = ('Attributes restored from: {0}'.format(os.path.join(
            dpath, filename)))
        logging.debug(msg)
        return msg


class Region:
    r"""Defining a region within an energy supply system.

    Note
    ----
    The list of regions is not necessary to use the energy system with solph.

    Parameters
    ----------
    entities : list of core.network objects
        List of all objects of the energy system. All class descriptions can
        be found in the :py:mod:`oemof.core.network` package.
    name : string
        A unique name to identify the region. If possible use typical names for
        regions and english names for countries.
    code : string
        A short unique name to identify the region.
    geom : shapely.geometry object
        The geometry representing the region must be a polygon or a multi
        polygon.

    Attributes
    ----------
    entities : list of core.network objects
        List of all objects of the energy system. All class descriptions can
        be found in the :py:mod:`oemof.core.network` package.
    name : string
        A unique name to identify the region. If possible use typical names for
        regions and english names for countries.
    geom : shapely.geometry object
        The geometry representing the region must be a polygon or a multi
        polygon.
    """
    def __init__(self, **kwargs):
        self.entities = []  # list of entities
        self.add_entities(kwargs.get('entities', []))

        self.name = kwargs.get('name')
        self.geom = kwargs.get('geom')
        self._code = kwargs.get('code')

    # TODO: oder sollte das ein setter sein? Yupp.
    def add_entities(self, entities):
        """Add a list of entities to the existing list of entities.

        For every entity added to a region the region attribute of the entity
        is set

        Parameters
        ----------
        entities : list of core.network objects
            List of all objects of the energy system that belongs to area
            covered by the polygon of the region. All class descriptions can
            be found in the :py:mod:`oemof.core.network` package.
        """

        # TODO: prevent duplicate entries
        self.entities.extend(entities)
        for entity in entities:
            if self not in entity.regions:
                entity.regions.append(self)

    @property
    def code(self):
        """Creating a short code based on the region name if no code is set."""
        if self._code is None:
            name_parts = self.name.replace('_', ' ').split(' ', 1)
            self._code = ''
            for part in name_parts:
                self._code += part[:1].upper() + part[1:3]
        return self._code


class Simulation:
    r"""Defining the simulation related parameters according to the solver lib.

    Parameters
    ----------
    solver : string
        Name of the solver supported by the used solver library.
        (e.g. 'glpk', 'gurobi')
    debug : boolean
        Set the chosen solver to debug (verbose) mode to get more information.
    verbose : boolean
        If True, solver output etc. is streamed in python console
    duals : boolean
        If True, results of dual variables and reduced costs will be saved
    objective_options : dictionary
        'function': function to use from
                    :py:mod:`oemof.solph.predefined_objectives`
        'cost_objects': list of str(`class`) elements. Objects of type  `class`
                        are include in cost terms of objective function.
        'revenue_objects': list of str(`class`) elements. . Objects of type
                           `class` are include in revenue terms of
                           objective function.
    timesteps : list or sequence object
         Timesteps to be simulated or optimized in the used library
    relaxed : boolean
        If True, integer variables will be relaxed
        (only relevant for milp-problems)
    fast_build : boolean
        If True, the standard way of pyomo constraint building is skipped and
        a different function is used.
        (Warning: No guarantee that all expected 'standard' pyomo model
        functionalities work for the constructed model!)
    """
    def __init__(self, **kwargs):
        ''
        self.solver = kwargs.get('solver', 'glpk')
        self.debug = kwargs.get('debug', False)
        self.verbose = kwargs.get('verbose', False)
        self.objective_options = kwargs.get('objective_options', {})
        self.duals = kwargs.get('duals', False)
        self.timesteps = kwargs.get('timesteps')
        self.relaxed = kwargs.get('relaxed', False)
        self.fast_build = kwargs.get('fast_build', False)
        self.solve_kwargs = kwargs.get('solve_kwargs', {})

        if self.timesteps is None:
            raise ValueError('No timesteps defined!')<|MERGE_RESOLUTION|>--- conflicted
+++ resolved
@@ -5,11 +5,8 @@
 @author: uwe
 """
 
-<<<<<<< HEAD
 from functools import partial
-=======
 from warnings import warn
->>>>>>> 96dc7f0a
 import logging
 import os
 
