# -*- coding: utf-8 -

"""Tests the processing module of the outputlib.

This file is part of project oemof (github.com/oemof/oemof). It's copyrighted
by the contributors recorded in the version control history of the file,
available from its original location oemof/tests/test_processing.py

SPDX-License-Identifier: GPL-3.0-or-later
"""

from nose.tools import eq_
import pandas
from pandas.util.testing import assert_series_equal, assert_frame_equal
from oemof.solph import (
    EnergySystem, Bus, Transformer, Flow, Investment, Sink, Model)
from oemof.solph.components import GenericStorage
from oemof.outputlib import processing
from oemof.outputlib import views


class Parameter_Result_Tests:
    @classmethod
    def setUpClass(cls):
        cls.period = 24
        cls.es = EnergySystem(
            timeindex=pandas.date_range(
                '2016-01-01',
                periods=cls.period,
                freq='H'
            )
        )

        # BUSSES
        b_el1 = Bus(label="b_el1")
        b_el2 = Bus(label="b_el2")
        b_diesel = Bus(label='b_diesel', balanced=False)
        cls.es.add(b_el1, b_el2, b_diesel)

        # TEST DIESEL:
        dg = Transformer(
            label='diesel',
            inputs={b_diesel: Flow(variable_costs=2)},
            outputs={
                b_el1: Flow(
                    variable_costs=1,
                    investment=Investment(ep_costs=0.5)
                )
            },
            conversion_factors={b_el1: 2},
        )

        batt = GenericStorage(
            label='storage',
            inputs={b_el1: Flow(variable_costs=3)},
            outputs={b_el2: Flow(variable_costs=2.5)},
            capacity_loss=0.00,
            initial_capacity=0,
            invest_relation_input_capacity=1/6,
            invest_relation_output_capacity=1/6,
            inflow_conversion_factor=1,
            outflow_conversion_factor=0.8,
            fixed_costs=35,
            investment=Investment(ep_costs=0.4),
        )

        cls.demand_values = [100] * 8760
        cls.demand_values[0] = 0.0
        demand = Sink(
            label="demand_el",
            inputs={
                b_el2: Flow(
                    nominal_value=1,
                    actual_value=cls.demand_values,
                    fixed=True
                )
            }
        )
        cls.es.add(dg, batt, demand)
        cls.om = Model(cls.es)
        cls.om.solve()

    def test_flows_with_none_exclusion(self):
        b_el2 = self.es.groups['b_el2']
        demand = self.es.groups['demand_el']
        param_results = processing.parameter_as_dict(self.es,
                                                     exclude_none=True)
        assert_series_equal(
            param_results[(b_el2, demand)]['scalars'],
            pandas.Series(
                {
                    'fixed': True,
                    'nominal_value': 1,
                    'max': 1,
                    'min': 0,
                    'negative_gradient_costs': 0,
                    'positive_gradient_costs': 0,
                    'variable_costs': 0
                }
            )
        )
        assert_frame_equal(
            param_results[(b_el2, demand)]['sequences'],
            pandas.DataFrame(
                {'actual_value': self.demand_values}
            )
        )

    def test_flows_without_none_exclusion(self):
        b_el2 = self.es.groups['b_el2']
        demand = self.es.groups['demand_el']
        param_results = processing.parameter_as_dict(self.om,
                                                     exclude_none=False)
        scalar_attributes = {
            'fixed': True,
            'integer': None,
            'investment': None,
            'nominal_value': 1,
            'nonconvex': None,
            'summed_max': None,
            'summed_min': None,
            'max': 1,
            'min': 0,
            'negative_gradient_ub': None,
            'negative_gradient_costs': 0,
            'positive_gradient_ub': None,
            'positive_gradient_costs': 0,
            'variable_costs': 0
        }
        assert_series_equal(
            param_results[(b_el2, demand)]['scalars'],
            pandas.Series(scalar_attributes)
        )
        sequences_attributes = {
            'actual_value': self.demand_values,
        }
        default_sequences = [
            'actual_value'
        ]
        for attr in default_sequences:
            if attr not in sequences_attributes:
                sequences_attributes[attr] = [None]
        assert_frame_equal(
            param_results[(b_el2, demand)]['sequences'],
            pandas.DataFrame(sequences_attributes)
        )

    def test_nodes_with_none_exclusion(self):
        param_results = processing.parameter_as_dict(
            self.om, exclude_none=True)
<<<<<<< HEAD
        param_results_str = processing.convert_keys_to_strings(param_results)
        eq_(
            param_results_str[('storage', None)]['scalars'],
            {
                'label': 'storage',
=======
        param_results = processing.convert_keys_to_strings(param_results)
        assert_series_equal(
            param_results[('storage', 'None')]['scalars'],
            pandas.Series({
>>>>>>> 3887d1df
                'initial_capacity': 0,
                'invest_relation_input_capacity': 1/6,
<<<<<<< HEAD
                'investment_ep_costs': 0.4,
                'investment_maximum': float('inf'),
                'investment_minimum': 0,
                'investment_existing': 0,
                'capacity_loss': 0,
                'capacity_min': 0,
                'capacity_max': 1,
                'inflow_conversion_factor': 1,
                'outflow_conversion_factor': 0.8,
            }
        )
        eq_(
            param_results_str[('storage', None)]['sequences'],
            {}
        )

    def test_nodes_with_none_exclusion_old_name(self):
        param_results = processing.param_results(
            self.om, exclude_none=True)
        param_results_str = processing.convert_keys_to_strings(param_results)
        eq_(
            param_results_str[('storage', None)]['scalars'],
            {
                'label': 'storage',
                'initial_capacity': 0,
=======
>>>>>>> 3887d1df
                'invest_relation_output_capacity': 1/6,
                'investment_ep_costs': 0.4,
                'investment_existing': 0,
                'investment_maximum': float('inf'),
                'investment_minimum': 0,
                'label': 'storage',
                'capacity_loss': 0,
                'capacity_max': 1,
                'capacity_min': 0,
                'inflow_conversion_factor': 1,
                'outflow_conversion_factor': 0.8,
            })
        )
<<<<<<< HEAD
        eq_(
            param_results_str[('storage', None)]['sequences'],
            {}
=======
        assert_frame_equal(
            param_results[('storage', 'None')]['sequences'],
            pandas.DataFrame()
>>>>>>> 3887d1df
        )

    def test_nodes_without_none_exclusion(self):
        diesel = self.es.groups['diesel']
        param_results = processing.parameter_as_dict(
            self.om, exclude_none=False)
        assert_series_equal(
            param_results[(diesel, None)]['scalars'],
            pandas.Series({
                'label': 'diesel',
                'conversion_factors_b_el1': 2,
                'conversion_factors_b_diesel': 1,
            })
        )
        assert_frame_equal(
            param_results[(diesel, None)]['sequences'],
            pandas.DataFrame()
        )

    def test_parameter_with_node_view(self):
        param_results = processing.parameter_as_dict(
            self.om, exclude_none=True)
        bel1 = views.node(param_results, 'b_el1')
        eq_(bel1['scalars'][(('b_el1', 'storage'), 'variable_costs')], 3)

        bel1_m = views.node(param_results, 'b_el1', multiindex=True)
        eq_(bel1_m['scalars'].loc[('b_el1', 'storage', 'variable_costs')], 3)

    def test_multiindex_sequences(self):
        results = processing.results(self.om)
        bel1 = views.node(results, 'b_el1', multiindex=True)
        eq_(int(bel1['sequences'][('diesel', 'b_el1', 'flow')].sum()), 2875)<|MERGE_RESOLUTION|>--- conflicted
+++ resolved
@@ -148,48 +148,12 @@
     def test_nodes_with_none_exclusion(self):
         param_results = processing.parameter_as_dict(
             self.om, exclude_none=True)
-<<<<<<< HEAD
-        param_results_str = processing.convert_keys_to_strings(param_results)
-        eq_(
-            param_results_str[('storage', None)]['scalars'],
-            {
-                'label': 'storage',
-=======
         param_results = processing.convert_keys_to_strings(param_results)
         assert_series_equal(
             param_results[('storage', 'None')]['scalars'],
             pandas.Series({
->>>>>>> 3887d1df
                 'initial_capacity': 0,
                 'invest_relation_input_capacity': 1/6,
-<<<<<<< HEAD
-                'investment_ep_costs': 0.4,
-                'investment_maximum': float('inf'),
-                'investment_minimum': 0,
-                'investment_existing': 0,
-                'capacity_loss': 0,
-                'capacity_min': 0,
-                'capacity_max': 1,
-                'inflow_conversion_factor': 1,
-                'outflow_conversion_factor': 0.8,
-            }
-        )
-        eq_(
-            param_results_str[('storage', None)]['sequences'],
-            {}
-        )
-
-    def test_nodes_with_none_exclusion_old_name(self):
-        param_results = processing.param_results(
-            self.om, exclude_none=True)
-        param_results_str = processing.convert_keys_to_strings(param_results)
-        eq_(
-            param_results_str[('storage', None)]['scalars'],
-            {
-                'label': 'storage',
-                'initial_capacity': 0,
-=======
->>>>>>> 3887d1df
                 'invest_relation_output_capacity': 1/6,
                 'investment_ep_costs': 0.4,
                 'investment_existing': 0,
@@ -203,15 +167,9 @@
                 'outflow_conversion_factor': 0.8,
             })
         )
-<<<<<<< HEAD
-        eq_(
-            param_results_str[('storage', None)]['sequences'],
-            {}
-=======
         assert_frame_equal(
             param_results[('storage', 'None')]['sequences'],
             pandas.DataFrame()
->>>>>>> 3887d1df
         )
 
     def test_nodes_without_none_exclusion(self):
