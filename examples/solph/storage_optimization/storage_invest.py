# -*- coding: utf-8 -*-

"""
General description:
---------------------

The example models the following energy system:

                input/output  bgas     bel
                     |          |        |       |
                     |          |        |       |
 wind(FixedSource)   |------------------>|       |
                     |          |        |       |
 pv(FixedSource)     |------------------>|       |
                     |          |        |       |
 rgas(Commodity)     |--------->|        |       |
                     |          |        |       |
 demand(Sink)        |<------------------|       |
                     |          |        |       |
                     |          |        |       |
 pp_gas(Transformer) |<---------|        |       |
                     |------------------>|       |
                     |          |        |       |
 storage(Storage)    |<------------------|       |
                     |------------------>|       |


"""

###############################################################################
# imports
###############################################################################

# Outputlib
from oemof import outputlib

# Default logger of oemof
from oemof.tools import logger
from oemof.tools import helpers

# import oemof base classes to create energy system objects
import logging
import os
import pandas as pd
import matplotlib.pyplot as plt
import oemof.solph as solph


def optimise_storage_size(filename="storage_invest.csv", solvername='cbc',
                          debug=True, number_timesteps=500, tee_switch=True):
    logging.info('Initialize the energy system')
    date_time_index = pd.date_range('1/1/2012', periods=number_timesteps,
                                    freq='H')

<<<<<<< HEAD
    energysystem = solph.EnergySystem(time_idx=date_time_index)
=======
    energysystem = solph.EnergySystem(
        groupings=solph.GROUPINGS, timeindex=date_time_index)
>>>>>>> 6f24bc64

    # Read data file
    data = pd.read_csv(filename, sep=",")

    ##########################################################################
    # Create oemof object
    ##########################################################################

    logging.info('Create oemof objects')
    # create gas bus
    bgas = solph.Bus(label="natural_gas")

    # create electricity bus
    bel = solph.Bus(label="electricity")

    # create excess component for the electricity bus to allow overproduction
    solph.Sink(label='excess_bel', inputs={bel: solph.Flow()})

    # create commodity object for gas resource
    solph.Source(label='rgas', outputs={bgas: solph.Flow(
        nominal_value=194397000 * number_timesteps / 8760, summed_max=1)})

    # create fixed source object for wind
    solph.Source(label='wind', outputs={bel: solph.Flow(
        actual_value=data['wind'], nominal_value=1000000, fixed=True,
        fixed_costs=20)})

    # create fixed source object for pv
    solph.Source(label='pv', outputs={bel: solph.Flow(
        actual_value=data['pv'], nominal_value=582000, fixed=True,
        fixed_costs=15)})

    # create simple sink object for demand
    solph.Sink(label='demand', inputs={bel: solph.Flow(
        actual_value=data['demand_el'], fixed=True, nominal_value=1)})

    # create simple transformer object for gas powerplant
    solph.LinearTransformer(
        label="pp_gas",
        inputs={bgas: solph.Flow()},
        outputs={bel: solph.Flow(nominal_value=10e10, variable_costs=50)},
        conversion_factors={bel: 0.58})

    # Calculate ep_costs from capex to compare with old solph
    capex = 1000
    lifetime = 20
    wacc = 0.05
    epc = capex * (wacc * (1 + wacc) ** lifetime) / ((1 + wacc) ** lifetime - 1)

    # create storage transformer object for storage
    solph.Storage(
        label='storage',
        inputs={bel: solph.Flow(variable_costs=10e10)},
        outputs={bel: solph.Flow(variable_costs=10e10)},
        capacity_loss=0.00, initial_capacity=0,
        nominal_input_capacity_ratio=1/6,
        nominal_output_capacity_ratio=1/6,
        inflow_conversion_factor=1, outflow_conversion_factor=0.8,
        fixed_costs=35,
        investment=solph.Investment(ep_costs=epc),
    )

    ##########################################################################
    # Optimise the energy system and plot the results
    ##########################################################################

    logging.info('Optimise the energy system')

    om = solph.OperationalModel(energysystem)

    if debug:
        filename = os.path.join(
            helpers.extend_basic_path('lp_files'), 'storage_invest.lp')
        logging.info('Store lp-file in {0}.'.format(filename))
        om.write(filename, io_options={'symbolic_solver_labels': True})

    logging.info('Solve the optimization problem')
    om.solve(solver=solvername, solve_kwargs={'tee': tee_switch})

    return energysystem


def get_result_dict(energysystem):
    logging.info('Check the results')
    storage = energysystem.groups['storage']
    myresults = outputlib.DataFramePlot(energy_system=energysystem)

    pp_gas = myresults.slice_by(obj_label='pp_gas', type='to_bus',
                                date_from='2012-01-01 00:00:00',
                                date_to='2012-12-31 23:00:00')

    demand = myresults.slice_by(obj_label='demand',
                                date_from='2012-01-01 00:00:00',
                                date_to='2012-12-31 23:00:00')

    wind = myresults.slice_by(obj_label='wind',
                              date_from='2012-01-01 00:00:00',
                              date_to='2012-12-31 23:00:00')

    pv = myresults.slice_by(obj_label='pv',
                            date_from='2012-01-01 00:00:00',
                            date_to='2012-12-31 23:00:00')

    return {'pp_gas_sum': pp_gas.sum(),
            'demand_sum': demand.sum(),
            'demand_max': demand.max(),
            'wind_sum': wind.sum(),
            'wind_inst': wind.max()/0.99989,
            'pv_sum': pv.sum(),
            'pv_inst': pv.max()/0.76474,
            'storage_cap': energysystem.results[storage][storage].invest,
            'objective': energysystem.results.objective
            }


def create_plots(energysystem):

    logging.info('Plot the results')

    cdict = {'wind': '#5b5bae',
             'pv': '#ffde32',
             'storage': '#42c77a',
             'pp_gas': '#636f6b',
             'demand': '#ce4aff',
             'excess_bel': '#555555'}

    # Plotting the input flows of the electricity bus for January
    myplot = outputlib.DataFramePlot(energy_system=energysystem)
    myplot.slice_unstacked(bus_label="electricity", type="to_bus",
                           date_from="2012-01-01 00:00:00",
                           date_to="2012-01-31 00:00:00")
    colorlist = myplot.color_from_dict(cdict)
    myplot.plot(color=colorlist, linewidth=2, title="January 2012")
    myplot.ax.legend(loc='upper right')
    myplot.ax.set_ylabel('Power in MW')
    myplot.ax.set_xlabel('Date')
    myplot.set_datetime_ticks(date_format='%d-%m-%Y', tick_distance=24*7)

    # Plotting the output flows of the electricity bus for January
    myplot.slice_unstacked(bus_label="electricity", type="from_bus")
    myplot.plot(title="Year 2016", colormap='Spectral', linewidth=2)
    myplot.ax.legend(loc='upper right')
    myplot.ax.set_ylabel('Power in MW')
    myplot.ax.set_xlabel('Date')
    myplot.set_datetime_ticks()

    plt.show()

    # Plotting a combined stacked plot
    fig = plt.figure(figsize=(24, 14))
    plt.rc('legend', **{'fontsize': 19})
    plt.rcParams.update({'font.size': 19})
    plt.style.use('grayscale')

    handles, labels = myplot.io_plot(
        bus_label='electricity', cdict=cdict,
        barorder=['pv', 'wind', 'pp_gas', 'storage'],
        lineorder=['demand', 'storage', 'excess_bel'],
        line_kwa={'linewidth': 4},
        ax=fig.add_subplot(1, 1, 1),
        date_from="2012-06-01 00:00:00",
        date_to="2012-06-8 00:00:00",
        )
    myplot.ax.set_ylabel('Power in MW')
    myplot.ax.set_xlabel('Date')
    myplot.ax.set_title("Electricity bus")
    myplot.set_datetime_ticks(tick_distance=24, date_format='%d-%m-%Y')
    myplot.outside_legend(handles=handles, labels=labels)

    plt.show()

if __name__ == "__main__":
    logger.define_logging()
    esys = optimise_storage_size()
    # esys.dump()
    # esys.restore()
    import pprint as pp
    pp.pprint(get_result_dict(esys))
    # create_plots(esys)<|MERGE_RESOLUTION|>--- conflicted
+++ resolved
@@ -47,17 +47,13 @@
 
 
 def optimise_storage_size(filename="storage_invest.csv", solvername='cbc',
-                          debug=True, number_timesteps=500, tee_switch=True):
+                          debug=True, number_timesteps=8760, tee_switch=True):
     logging.info('Initialize the energy system')
     date_time_index = pd.date_range('1/1/2012', periods=number_timesteps,
                                     freq='H')
 
-<<<<<<< HEAD
-    energysystem = solph.EnergySystem(time_idx=date_time_index)
-=======
     energysystem = solph.EnergySystem(
         groupings=solph.GROUPINGS, timeindex=date_time_index)
->>>>>>> 6f24bc64
 
     # Read data file
     data = pd.read_csv(filename, sep=",")
@@ -236,4 +232,4 @@
     # esys.restore()
     import pprint as pp
     pp.pprint(get_result_dict(esys))
-    # create_plots(esys)+    create_plots(esys)